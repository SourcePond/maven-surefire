<!--
  ~ Licensed to the Apache Software Foundation (ASF) under one
  ~ or more contributor license agreements.  See the NOTICE file
  ~ distributed with this work for additional information
  ~ regarding copyright ownership.  The ASF licenses this file
  ~ to you under the Apache License, Version 2.0 (the
  ~ "License"); you may not use this file except in compliance
  ~ with the License.  You may obtain a copy of the License at
  ~
  ~     http://www.apache.org/licenses/LICENSE-2.0
  ~
  ~ Unless required by applicable law or agreed to in writing,
  ~ software distributed under the License is distributed on an
  ~ "AS IS" BASIS, WITHOUT WARRANTIES OR CONDITIONS OF ANY
  ~ KIND, either express or implied.  See the License for the
  ~ specific language governing permissions and limitations
  ~ under the License. 
  -->

<project xmlns="http://maven.apache.org/POM/4.0.0" xmlns:xsi="http://www.w3.org/2001/XMLSchema-instance" xsi:schemaLocation="http://maven.apache.org/POM/4.0.0 http://maven.apache.org/xsd/maven-4.0.0.xsd">
  <modelVersion>4.0.0</modelVersion>

  <parent>
    <groupId>org.apache.maven.plugins</groupId>
    <artifactId>maven-plugins</artifactId>
    <version>28</version>
  </parent>

  <groupId>org.apache.maven.surefire</groupId>
  <artifactId>surefire</artifactId>
  <version>2.19.2-SNAPSHOT</version>
  <packaging>pom</packaging>

  <name>Apache Maven Surefire</name>
  <description>Surefire is a test framework project.
    This is the aggregator POM in Apache Maven Surefire project.</description>
  <url>http://maven.apache.org/surefire/</url>
  <inceptionYear>2004</inceptionYear>

  <contributors>
    <contributor>
      <name>Jesse Kuhnert</name>
    </contributor>
    <contributor>
      <name>Marvin Froeder</name>
      <email>marvin@marvinformatics.com</email>
    </contributor>
  </contributors>

  <modules>
    <module>surefire-shadefire</module>
    <module>surefire-api</module>
    <module>surefire-booter</module>
    <module>surefire-grouper</module>
    <module>surefire-providers</module>
    <module>maven-surefire-common</module>
    <module>surefire-report-parser</module>
    <module>maven-surefire-plugin</module>
    <module>maven-failsafe-plugin</module>
    <module>maven-surefire-report-plugin</module>
    <module>surefire-setup-integration-tests</module>
    <module>surefire-integration-tests</module>
  </modules>

  <scm>
    <connection>${maven.surefire.scm.devConnection}</connection>
    <developerConnection>${maven.surefire.scm.devConnection}</developerConnection>
    <url>https://github.com/apache/maven-surefire/tree/${project.scm.tag}</url>
    <tag>HEAD</tag>
  </scm>
  <issueManagement>
    <system>jira</system>
    <url>https://issues.apache.org/jira/browse/SUREFIRE</url>
  </issueManagement>
  <ciManagement>
    <system>Jenkins</system>
    <url>https://builds.apache.org/job/maven-surefire/</url>
  </ciManagement>
  <distributionManagement>
    <site>
      <id>apache.website</id>
      <url>scm:svn:https://svn.apache.org/repos/infra/websites/production/maven/components/${maven.site.path}</url>
    </site>
  </distributionManagement>

  <properties>
    <mavenVersion>3.0</mavenVersion>
    <!-- <shadedVersion>2.12.4</shadedVersion> commented out due to http://jira.codehaus.org/browse/MRELEASE-799 -->
    <mavenPluginPluginVersion>3.4</mavenPluginPluginVersion>
    <maven.surefire.scm.devConnection>scm:git:https://git-wip-us.apache.org/repos/asf/maven-surefire.git</maven.surefire.scm.devConnection>
    <maven.site.path>surefire-archives/surefire-LATEST</maven.site.path>
  </properties>

  <dependencyManagement>
    <dependencies>
      <dependency>
        <groupId>org.apache.maven.surefire</groupId>
        <artifactId>surefire-api</artifactId>
        <version>${project.version}</version>
      </dependency>
      <dependency>
        <groupId>org.apache.commons</groupId>
        <artifactId>commons-lang3</artifactId>
        <version>3.1</version>
      </dependency>
      <dependency>
        <groupId>commons-io</groupId>
        <artifactId>commons-io</artifactId>
        <version>2.2</version>
      </dependency>
      <dependency>
        <groupId>org.apache.maven.surefire</groupId>
        <artifactId>surefire-booter</artifactId>
        <version>${project.version}</version>
      </dependency>
      <dependency>
        <groupId>org.apache.maven.surefire</groupId>
        <artifactId>surefire-grouper</artifactId>
        <version>${project.version}</version>
      </dependency>
      <dependency>
        <groupId>org.apache.maven.surefire</groupId>
        <artifactId>maven-surefire-common</artifactId>
        <version>${project.version}</version>
      </dependency>
      <dependency>
        <groupId>org.apache.maven.reporting</groupId>
        <artifactId>maven-reporting-api</artifactId>
        <version>${mavenVersion}</version>
      </dependency>
      <dependency>
        <groupId>org.apache.maven</groupId>
        <artifactId>maven-core</artifactId>
        <version>${mavenVersion}</version>
        <!--<exclusions>
          <exclusion>
            <groupId>org.apache.maven.wagon</groupId>
            <artifactId>wagon-file</artifactId>
          </exclusion>
          <exclusion>
            <groupId>org.apache.maven.wagon</groupId>
            <artifactId>wagon-webdav</artifactId>
          </exclusion>
          <exclusion>
            <groupId>org.apache.maven.wagon</groupId>
            <artifactId>wagon-http-lightweight</artifactId>
          </exclusion>
          <exclusion>
            <groupId>org.apache.maven.wagon</groupId>
            <artifactId>wagon-ssh</artifactId>
          </exclusion>
          <exclusion>
            <groupId>org.apache.maven.wagon</groupId>
            <artifactId>wagon-ssh-external</artifactId>
          </exclusion>
          <exclusion>
            <groupId>org.apache.maven.doxia</groupId>
            <artifactId>doxia-sink-api</artifactId>
          </exclusion>
          <exclusion>
            <groupId>commons-cli</groupId>
            <artifactId>commons-cli</artifactId>
          </exclusion>
          <exclusion>
            <groupId>org.codehaus.plexus</groupId>
            <artifactId>plexus-interactivity-api</artifactId>
          </exclusion>
        </exclusions>-->
      </dependency>
      <dependency>
        <groupId>org.apache.maven</groupId>
        <artifactId>maven-plugin-api</artifactId>
        <version>${mavenVersion}</version>
      </dependency>
      <dependency>
        <groupId>org.apache.maven.plugin-tools</groupId>
        <artifactId>maven-plugin-annotations</artifactId>
        <version>${mavenPluginPluginVersion}</version>
        <scope>compile</scope>
      </dependency>
      <dependency>
        <groupId>org.apache.maven</groupId>
        <artifactId>maven-artifact</artifactId>
        <version>${mavenVersion}</version>
      </dependency>
      <!--<dependency>
        <groupId>org.apache.maven</groupId>
        <artifactId>maven-plugin-descriptor</artifactId>
        <version>2.2.1</version>
      </dependency>-->
      <!--<dependency>
        <groupId>org.apache.maven</groupId>
        <artifactId>maven-project</artifactId>
        <version>2.2.1</version>
      </dependency>-->
      <dependency>
        <groupId>org.apache.maven</groupId>
        <artifactId>maven-model</artifactId>
        <version>${mavenVersion}</version>
      </dependency>
      <!--<dependency>
        <groupId>org.apache.maven</groupId>
        <artifactId>maven-compat</artifactId>
        <version>${mavenVersion}</version>
<<<<<<< HEAD
      </dependency>-->
=======
        <scope>test</scope>
      </dependency>
>>>>>>> 9cb14341
      <dependency>
        <groupId>org.apache.maven</groupId>
        <artifactId>maven-toolchain</artifactId>
        <version>2.2.1</version>
      </dependency>
      <dependency>
        <groupId>org.apache.maven.shared</groupId>
        <artifactId>maven-artifact-transfer</artifactId>
        <version>3.0-SNAPSHOT</version>
      </dependency>
      <dependency>
        <groupId>org.apache.maven.shared</groupId>
        <artifactId>maven-shared-utils</artifactId>
        <version>3.0.0</version>
      </dependency>
      <dependency>
        <groupId>org.apache.maven.shared</groupId>
        <artifactId>maven-verifier</artifactId>
        <version>1.6</version>
      </dependency>
      <dependency>
        <groupId>jmock</groupId>
        <artifactId>jmock</artifactId>
        <version>1.0.1</version>
        <scope>test</scope>
      </dependency>
      <dependency>
        <groupId>junit</groupId>
        <artifactId>junit</artifactId>
        <version>4.12</version>
      </dependency>
      <dependency>
        <groupId>org.hamcrest</groupId>
        <artifactId>hamcrest-library</artifactId>
        <version>1.3</version>
      </dependency>
      <dependency>
        <groupId>org.easytesting</groupId>
        <artifactId>fest-assert</artifactId>
        <version>1.4</version>
      </dependency>
      <dependency>
        <groupId>com.google.code.findbugs</groupId>
        <artifactId>jsr305</artifactId>
        <version>2.0.1</version>
        <scope>provided</scope>
      </dependency>
    </dependencies>
  </dependencyManagement>
  <dependencies>
    <dependency>
      <groupId>junit</groupId>
      <artifactId>junit</artifactId>
      <scope>test</scope>
    </dependency>
    <dependency>
      <groupId>org.hamcrest</groupId>
      <artifactId>hamcrest-library</artifactId>
      <scope>test</scope>
    </dependency>
    <dependency>
      <groupId>org.easytesting</groupId>
      <artifactId>fest-assert</artifactId>
      <scope>test</scope>
    </dependency>
  </dependencies>

  <build>
    <pluginManagement>
      <plugins>
        <plugin>
          <groupId>org.apache.maven.plugins</groupId>
          <artifactId>maven-compiler-plugin</artifactId>
        </plugin>
        <!-- NOTE: animal sniffer does not check test classes: https://jira.codehaus.org/browse/MANIMALSNIFFER-40 -->
        <plugin>
          <groupId>org.codehaus.mojo</groupId>
          <artifactId>animal-sniffer-maven-plugin</artifactId>
          <version>1.14</version>
          <executions>
            <execution>
              <id>signature-check</id>
              <goals>
                <goal>check</goal>
              </goals>
            </execution>
          </executions>
          <configuration>
            <signature>
              <groupId>org.codehaus.mojo.signature</groupId>
              <artifactId>java16</artifactId>
              <version>1.1</version>
            </signature>
          </configuration>
        </plugin>
        <plugin>
          <artifactId>maven-surefire-plugin</artifactId>
          <version>2.12.4</version> <!-- ${shadedVersion}, but resolved due to http://jira.codehaus.org/browse/MRELEASE-799 -->
          <configuration>
            <!-- NOTE: Be sure to isolate the Surefire version under test from the version running the tests! -->
            <useSystemClassLoader>false</useSystemClassLoader>
          </configuration>
        </plugin>
        <plugin>
          <artifactId>maven-release-plugin</artifactId>
          <configuration>
            <autoVersionSubmodules>true</autoVersionSubmodules>
            <preparationGoals>clean install</preparationGoals>
          </configuration>
        </plugin>
        <plugin>
          <artifactId>maven-shade-plugin</artifactId>
          <version>1.5</version>
        </plugin>
        <plugin>
          <artifactId>maven-plugin-plugin</artifactId>
          <version>${mavenPluginPluginVersion}</version>
          <configuration>
            <skipErrorNoDescriptorsFound>true</skipErrorNoDescriptorsFound>
          </configuration>
        </plugin>
      </plugins>
    </pluginManagement>
    <plugins>
      <plugin>
        <groupId>org.apache.maven.plugins</groupId>
        <artifactId>maven-enforcer-plugin</artifactId>
        <executions>
          <execution>
            <id>enforce-java</id>
            <goals>
              <goal>enforce</goal>
            </goals>
            <configuration>
              <rules>
                <requireJavaVersion>
                  <version>[1.6.0, 1.9.0)</version>
                </requireJavaVersion>
              </rules>
            </configuration>
          </execution>
          <execution>
            <id>enforce-maven</id>
            <goals>
              <goal>enforce</goal>
            </goals>
            <configuration>
              <rules>
                <requireMavenVersion>
                  <version>[3.0.5,)</version>
                </requireMavenVersion>
              </rules>
            </configuration>
          </execution>
        </executions>
      </plugin>
      <plugin>
        <groupId>org.codehaus.mojo</groupId>
        <artifactId>animal-sniffer-maven-plugin</artifactId>
      </plugin>
        <plugin>
          <groupId>org.apache.rat</groupId>
          <artifactId>apache-rat-plugin</artifactId>
          <executions>
            <execution>
              <id>rat-check</id>
              <goals>
                <goal>check</goal>
              </goals>
              <configuration>
                <excludes combine.children="append">
                  <exclude>.gitignore</exclude>
                  <exclude>.git/**/*</exclude>
                  <exclude>**/.idea</exclude>
                  <exclude>**/.svn/**/*</exclude>
                  <exclude>**/*.iml</exclude>
                  <exclude>**/*.ipr</exclude>
                  <exclude>**/*.iws</exclude>
                  <exclude>**/*.versionsBackup</exclude>
                  <exclude>**/dependency-reduced-pom.xml</exclude>
                  <exclude>.repository/**</exclude> <!-- jenkins with local maven repository -->
                  <exclude>src/test/resources/**/*</exclude>
                  <exclude>src/test/resources/**/*.css</exclude>
                  <exclude>**/*.jj</exclude>
                  <exclude>src/main/resources/META-INF/services/org.apache.maven.surefire.providerapi.SurefireProvider
                  </exclude>
                </excludes>
              </configuration>
            </execution>
          </executions>
        </plugin>
    </plugins>
  </build>

  <reporting>
    <plugins>
      <plugin>
        <groupId>org.apache.maven.plugins</groupId>
        <artifactId>maven-project-info-reports-plugin</artifactId>
        <configuration>
          <dependencyLocationsEnabled>false</dependencyLocationsEnabled><!-- waiting for MPIR-267 -->
          <!-- pin down urls to to avoid interpolation in the modules -->
          <anonymousConnection>${maven.surefire.scm.devConnection}</anonymousConnection>
          <developerConnection>${maven.surefire.scm.devConnection}</developerConnection>
        </configuration>
        <reportSets>
          <reportSet>
            <reports>
              <report>index</report>
              <report>summary</report>
              <report>dependency-info</report>
              <report>modules</report>
              <report>license</report>
              <report>project-team</report>
              <report>scm</report>
              <report>issue-tracking</report>
              <report>mailing-list</report>
              <report>dependency-management</report>
              <report>dependencies</report>
              <report>dependency-convergence</report>
              <report>cim</report>
              <report>plugin-management</report>
              <report>plugins</report>
              <report>distribution-management</report>
            </reports>
          </reportSet>
        </reportSets>
      </plugin>
      <plugin>
        <groupId>org.apache.maven.plugins</groupId>
        <artifactId>maven-surefire-report-plugin</artifactId>
        <version>2.12.4</version> <!-- ${shadedVersion}, but resolved due to http://jira.codehaus.org/browse/MRELEASE-799 -->
      </plugin>
    </plugins>
  </reporting>

  <profiles>
    <profile>
      <id>reporting</id>
      <build>
        <pluginManagement>
          <plugins>
            <!-- Moving to a profile, since these dependencies won't exist the first
                 time a new snapshot version is built. This prevents the first
                 snapshot build from proceeding beyond the build for the top-level 
                 Surefire parent POM.
            -->
            <plugin>
              <groupId>org.apache.maven.plugins</groupId>
              <artifactId>maven-site-plugin</artifactId>
              <dependencies>
                <!-- dependency>
                  <groupId>org.apache.maven.surefire</groupId>
                  <artifactId>surefire-shadefire</artifactId>
                  <version>${project.version}</version>
                </dependency -->
              </dependencies>
            </plugin>
          </plugins>
        </pluginManagement>
      </build>
      <reporting>
        <plugins>
          <plugin>
            <groupId>org.apache.maven.plugins</groupId>
            <artifactId>maven-changes-plugin</artifactId>
            <version>2.11</version>
            <configuration>
              <!-- For JIRA-report -->
              <columnNames>Type,Priority,Key,Summary,Resolution</columnNames>
              <onlyCurrentVersion>true</onlyCurrentVersion>
              <resolutionIds>Fixed</resolutionIds>
              <sortColumnNames>type DESC,Priority DESC,Key</sortColumnNames>
              <maxEntries>1000</maxEntries>
              <skip>true</skip>
            </configuration>
          </plugin>
        </plugins>
      </reporting>
    </profile>
    <profile>
      <id>m2e</id>
      <properties>
        <m2BuildDirectory>target</m2BuildDirectory>
      </properties>
      <activation>
        <property>
          <name>m2e.version</name>
        </property>
      </activation>
      <build>
        <directory>${m2BuildDirectory}</directory>
        <plugins>
          <plugin>
            <groupId>org.maven.ide.eclipse</groupId>
            <artifactId>lifecycle-mapping</artifactId>
            <version>0.10.0</version>
            <configuration>
              <mappingId>customizable</mappingId>
              <configurators>
                <configurator id="org.maven.ide.eclipse.jdt.javaConfigurator" />
                <configurator id="org.maven.ide.eclipse.modello.modelloConfigurator" />
                <configurator id="org.maven.ide.eclipse.plexus.annotations.plexusConfigurator" />
              </configurators>
              <mojoExecutions>
                <mojoExecution>org.apache.maven.plugins:maven-resources-plugin::</mojoExecution>
              </mojoExecutions>
            </configuration>
          </plugin>
        </plugins>
      </build>
    </profile>
  </profiles>
</project><|MERGE_RESOLUTION|>--- conflicted
+++ resolved
@@ -198,16 +198,12 @@
         <artifactId>maven-model</artifactId>
         <version>${mavenVersion}</version>
       </dependency>
-      <!--<dependency>
+      <dependency>
         <groupId>org.apache.maven</groupId>
         <artifactId>maven-compat</artifactId>
         <version>${mavenVersion}</version>
-<<<<<<< HEAD
-      </dependency>-->
-=======
         <scope>test</scope>
       </dependency>
->>>>>>> 9cb14341
       <dependency>
         <groupId>org.apache.maven</groupId>
         <artifactId>maven-toolchain</artifactId>
