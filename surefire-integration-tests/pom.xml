--- conflicted
+++ resolved
@@ -201,52 +201,6 @@
       <properties>
         <verifier.forkMode>auto</verifier.forkMode>
       </properties>
-    </profile>
-<<<<<<< HEAD
-=======
-    <profile>
-      <id>maven-2.2.1</id>
-      <properties>
-        <mavenHomeUsed>${project.build.directory}/maven-extract/apache-maven-2.2.1</mavenHomeUsed>
-      </properties>
-      <build>
-        <plugins>
-          <plugin>
-            <groupId>org.apache.maven.plugins</groupId>
-            <artifactId>maven-dependency-plugin</artifactId>
-            <version>2.4</version>
-            <executions>
-              <execution>
-                <id>unpack</id>
-                <phase>package</phase>
-                <goals>
-                  <goal>unpack</goal>
-                </goals>
-                <configuration>
-                  <artifactItems>
-                    <artifactItem>
-                      <groupId>org.apache.maven</groupId>
-                      <artifactId>apache-maven</artifactId>
-                      <version>2.2.1</version>
-                      <type>tar.gz</type>
-                      <classifier>bin</classifier>
-                      <overWrite>false</overWrite>
-                      <outputDirectory>${project.build.directory}/maven-extract</outputDirectory>
-                    </artifactItem>
-                  </artifactItems>
-                </configuration>
-              </execution>
-            </executions>
-          </plugin>
-          <plugin>
-            <artifactId>maven-failsafe-plugin</artifactId>
-            <version>2.12.4</version> <!-- ${shadedVersion}, but resolved due to http://jira.codehaus.org/browse/MRELEASE-799 -->
-            <configuration>
-              <excludedGroups>org.apache.maven.surefire.its.Not2xCompatible</excludedGroups>
-            </configuration>
-          </plugin>
-        </plugins>
-      </build>
     </profile>
     <profile>
       <id>jenkins</id>
@@ -279,6 +233,5 @@
         </plugins>
       </build>
     </profile>
->>>>>>> c43ff3e7
   </profiles>
 </project>