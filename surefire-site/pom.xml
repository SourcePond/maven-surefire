<?xml version="1.0" encoding="ISO-8859-1"?>

<project>
  <modelVersion>4.0.0</modelVersion>
  <parent>
    <groupId>org.apache.maven.surefire</groupId>
<<<<<<< HEAD
    <artifactId>surefire-root</artifactId>
    <version>1.2-SNAPSHOT</version>
=======
    <artifactId>surefire</artifactId>
    <version>2.0-SNAPSHOT</version>
>>>>>>> a4f14a80
  </parent>
  <artifactId>surefire-site</artifactId>
  <name>Surefire</name>
  <distributionManagement>
    <site>
      <id>apache.website</id>
      <url>scp://minotaur.apache.org/www/maven.apache.org/surefire</url>
    </site>
  </distributionManagement>
<<<<<<< HEAD
  <reporting>
    <!-- TODO: disable dependencies -->
    <plugins>
      <plugin>
        <groupId>org.apache.maven.plugins</groupId>
        <artifactId>maven-project-info-reports-plugin</artifactId>
      </plugin>
    </plugins>
  </reporting>
=======
>>>>>>> a4f14a80
</project><|MERGE_RESOLUTION|>--- conflicted
+++ resolved
@@ -4,32 +4,15 @@
   <modelVersion>4.0.0</modelVersion>
   <parent>
     <groupId>org.apache.maven.surefire</groupId>
-<<<<<<< HEAD
-    <artifactId>surefire-root</artifactId>
-    <version>1.2-SNAPSHOT</version>
-=======
     <artifactId>surefire</artifactId>
     <version>2.0-SNAPSHOT</version>
->>>>>>> a4f14a80
   </parent>
   <artifactId>surefire-site</artifactId>
   <name>Surefire</name>
   <distributionManagement>
     <site>
-      <id>apache.website</id>
-      <url>scp://minotaur.apache.org/www/maven.apache.org/surefire</url>
+      <id>website</id>
+      <url>scpexe://minotaur.apache.org/www/maven.apache.org/surefire/</url>
     </site>
   </distributionManagement>
-<<<<<<< HEAD
-  <reporting>
-    <!-- TODO: disable dependencies -->
-    <plugins>
-      <plugin>
-        <groupId>org.apache.maven.plugins</groupId>
-        <artifactId>maven-project-info-reports-plugin</artifactId>
-      </plugin>
-    </plugins>
-  </reporting>
-=======
->>>>>>> a4f14a80
 </project>